"""
artisans.py - The Assembly Hall for Specialist Artisan Crews

This module provides functions to initialize and configure "Artisan Crews"
(specialized AI agent teams). It's like a workshop assembly hall where the
Workshop Manager briefs craftsmen (Planner, Coder, Inspector crews) before
they start a commission. Each function here would typically set up agents
(e.g., using CrewAI, AutoGen, LangGraph) with charters, tools, and context.
"""

# from .prompts import (PLANNER_CHARTER_PROMPT, CODER_CHARTER_PROMPT,
#                       GENERAL_INSPECTOR_CHARTER_PROMPT)
# Import necessary AI framework components here, e.g.:
# from crewai import Agent, Task, Crew, Process

# Metaphor: These functions are like the Workshop Manager's assistants who
# know how to quickly assemble Planners, Coders, or Inspectors, providing
# them with their official charters (prompts) and tools.


def initialize_planning_crew():
    """
    Assembles and initializes a "Planning Crew" of AI agents.
    Metaphor: Gathers the Master Draftsmen and Architectural Scribes in the
    Design Studio, handing them their charter and tools to create a new
    Blueprint.

    This crew would be responsible for taking a user prompt and generating
    a detailed `blueprint.yaml` file.
    """
    # Placeholder for actual crew initialization (e.g., CrewAI setup)
    # Example (conceptual):
    # planner_agent = Agent(
    #   role='Lead Blueprint Architect',
    #   goal='Create a comprehensive and actionable blueprint from a user '
    #        'request.',
    #   backstory='A seasoned architect renowned for clarity and foresight '
    #             'in design.',
    #   instructions=PLANNER_CHARTER_PROMPT,
    #   verbose=True
    # )
    # planning_task = Task(
    #   description='Analyze the user request and generate a blueprint.yaml '
    #               'file.',
    #   agent=planner_agent
    # )
    # planning_crew = Crew(
    #   agents=[planner_agent],
    #   tasks=[planning_task],
    #   process=Process.sequential
    # )
    # return planning_crew
    print("Artisan Assembly: Planning Crew initialized (placeholder).")


def initialize_coding_crew():
    """
    Assembles and initializes a "Coding Crew" of AI agents.
    Metaphor: Summons the Master Builders and Code Smiths to the Main
    Workbench, providing them with the Blueprint and tools to construct the
    Product.

    This crew takes a `blueprint.yaml` and (optionally) an
    `inspection_report.json` to generate or revise the product code.
    """
    # Placeholder for actual crew initialization
    # Example (conceptual):
    # coder_agent = Agent(
    #   role='Lead Software Artisan',
    #   goal='Implement the product specifications from the blueprint and '
    #        'address any reported flaws.',
    #   backstory='A meticulous craftsman dedicated to producing high-quality, '
    #             'functional code.',
    #   instructions=CODER_CHARTER_PROMPT,
    #   verbose=True
    # )
    # # ... more agents for testing, specific component development etc.
    # coding_task = Task(
    #   description='Develop or revise the product based on the blueprint and '
    #               'inspection report.',
    #   agent=coder_agent
    # )
    # coding_crew = Crew(
    #   agents=[coder_agent], # Potentially more agents
    #   tasks=[coding_task],
    #   process=Process.sequential
    # )
    # return coding_crew
    print("Artisan Assembly: Coding Crew initialized (placeholder).")


def initialize_inspection_crew():
    """
    Assembles and initializes an "Inspection Crew" of AI agents.
    Metaphor: Calls upon the Guild of Quality Assessors and Scrutineers
    to the Quality Control Lab, tasking them with examining a Product
    against its Blueprint.

    This crew takes a product and its `blueprint.yaml` to produce an
    `inspection_report.json`. It might include various specialized
    inspectors.
    """
    # Placeholder for actual crew initialization
    # Example (conceptual):
    # lead_inspector_agent = Agent(
    #   role='Chief Quality Inspector',
    #   goal='Conduct a thorough inspection of the product against its '
    #        'blueprint and generate a detailed inspection report.',
    #   backstory='An uncompromising guardian of quality with an eagle eye '
    #             'for detail.',
    #   instructions=GENERAL_INSPECTOR_CHARTER_PROMPT,  # May be specialized
    #   verbose=True
    # )
    # # Could add more specialized inspector agents here (e.g., security,
    # # compliance)
    # inspection_task = Task(
    #   description='Inspect the submitted product against the blueprint and '
    #               'document all findings.',
    #   agent=lead_inspector_agent
    # )
    # inspection_crew = Crew(
    #   agents=[lead_inspector_agent],  # Potentially more specialized
    #                                   # inspectors
    #   tasks=[inspection_task],
    #   process=Process.sequential
    # )
    # return inspection_crew
    print("Artisan Assembly: Inspection Crew initialized (placeholder).")


def initialize_pm_review_crew(blueprint_path, commission_id, blueprint_version="1.0"):
    """
    Simulates the PM Review Crew analyzing a blueprint.
    Metaphor: The Chief Strategist pores over the Blueprint, comparing it
    against the original Commission's grand vision.

    For this mock implementation, it makes a simple decision.
    In a real system, this would involve an LLM agent using PM_CHARTER_PROMPT.

    Args:
        blueprint_path (pathlib.Path): Path to the blueprint.yaml file.
        commission_id (str): The ID of the commission.
        blueprint_version (str): The version of the blueprint being reviewed.

    Returns:
        pathlib.Path: Path to the generated PM_Review.json file.
    """
    import yaml  # Added for reading blueprint content
<<<<<<< HEAD
    import logging  # For improved exception logging
=======
>>>>>>> 83249e24
    from pathlib import Path
    from datetime import datetime, timezone
    from gandalf_workshop.specs.data_models import PMReview, PMReviewDecision

    print(f"Artisan Assembly: PM Review Crew activated for blueprint: {blueprint_path}")

    # Mock decision logic:
    # Read blueprint summary. If "simple" or "mvp", approve. Else, request revision.
    try:
        with open(blueprint_path, "r") as f:
            blueprint_content = yaml.safe_load(f)
        summary = blueprint_content.get("project_summary", "").lower()
<<<<<<< HEAD
        if "complex" in summary:
            decision = PMReviewDecision.REVISION_REQUESTED
            rationale = (
                "Mock PM Review: Blueprint needs revision. "
                "Summary indicates complexity. Please simplify." # Added "Please simplify"
            )
            suggested_focus_areas = ["project_summary", "product_specifications.modules"]
        elif "simple" in summary or "mvp" in summary:  # Only if not complex
            decision = PMReviewDecision.APPROVED
            rationale = (
                "Mock PM Review: Blueprint approved. "
                "Summary indicates a simple or MVP scope."
            )
            suggested_focus_areas = None
        else:  # Default if neither complex, simple, nor mvp explicitly mentioned
            decision = PMReviewDecision.REVISION_REQUESTED
            rationale = (
                "Mock PM Review: Blueprint needs revision. Scope clarity needed "
                "(neither explicitly simple/mvp nor complex)."
            )
            suggested_focus_areas = ["project_summary"]
    except Exception as e:  # pylint: disable=broad-except
        logger = logging.getLogger(__name__)
        logger.error(
            f"Mock PM Review: Error reading blueprint {blueprint_path}. "
            f"Defaulting to REVISION_REQUESTED.",
            exc_info=True,
=======
        if "simple" in summary or "mvp" in summary:
            decision = PMReviewDecision.APPROVED
            rationale = (
                "Mock PM Review: Blueprint approved. Summary indicates a simple scope."
            )
            suggested_focus_areas = None
        else:
            decision = PMReviewDecision.REVISION_REQUESTED
            rationale = (
                "Mock PM Review: Blueprint needs revision. "
                "Summary seems complex. Please simplify for MVP."
            )
            suggested_focus_areas = [
                "project_summary",
                "product_specifications.modules",
            ]
    except Exception as e:  # pylint: disable=broad-except
        print(
            f"Mock PM Review: Error reading blueprint {blueprint_path}: {e}. "
            f"Defaulting to REVISION_REQUESTED."
>>>>>>> 83249e24
        )
        decision = PMReviewDecision.REVISION_REQUESTED
        rationale = (
            f"Mock PM Review: Error reading blueprint. Defaulting to "
<<<<<<< HEAD
            f"REVISION_REQUESTED. Error: {e} (See logs for details)"
=======
            f"REVISION_REQUESTED. Error: {e}"
>>>>>>> 83249e24
        )
        suggested_focus_areas = ["project_summary"]

    review_data = PMReview(
        commission_id=commission_id,
        blueprint_path=str(blueprint_path.resolve()),
        blueprint_version_reviewed=blueprint_version,
        review_timestamp=datetime.now(timezone.utc),
        pm_agent_id="Mock_PM_Agent_v0.1",
        decision=decision,
        rationale=rationale,
        suggested_focus_areas_for_revision=suggested_focus_areas,
    )

    # Define reviews directory
    reviews_dir = Path("gandalf_workshop/reviews") / commission_id
    reviews_dir.mkdir(parents=True, exist_ok=True)

    # Create a unique filename for the review
    timestamp_str = review_data.review_timestamp.strftime("%Y%m%d_%H%M%S_%f")
    review_file_path = reviews_dir / f"pm_review_{timestamp_str}.json"

    with open(review_file_path, "w") as f:
        f.write(review_data.model_dump_json(indent=2))

    print(f"Artisan Assembly: PM Review Crew generated report: {review_file_path}")
    return review_file_path


<<<<<<< HEAD
# The __main__ block below was moved to a test in:
# gandalf_workshop/tests/test_artisans.py
# to allow pytest to include its logic in coverage reports.
=======
if __name__ == "__main__":
    from pathlib import Path

    print("Attempting to initialize artisan crews (placeholders):")
    initialize_planning_crew()
    initialize_coding_crew()
    initialize_inspection_crew()
    print("Initialization calls completed.")

    # Test PM Review Crew
    print("\nTesting PM Review Crew (Mock):")
    mock_bp_dir = Path("gandalf_workshop/blueprints/pm_crew_test_001")
    mock_bp_dir.mkdir(parents=True, exist_ok=True)
    mock_bp_path = mock_bp_dir / "blueprint.yaml"
    with open(mock_bp_path, "w") as bp_file:
        bp_file.write("commission_id: pm_crew_test_001\n")
        # Intentionally long line for testing E501 fix (now split)
        bp_file.write(
            "project_summary: A very complex project that needs "
            "simplification for the MVP.\n"
        )
        bp_file.write("key_objectives:\n  - Achieve world peace\n")
        bp_file.write(
            "revisions:\n  - version: '0.9'\n    date: '2023-01-01'\n"
            "    notes: 'Initial Draft for PM test'\n"
        )

    review_path = initialize_pm_review_crew(
        mock_bp_path, "pm_crew_test_001", blueprint_version="0.9"
    )
    print(f"PM Review test generated: {review_path}")
    with open(review_path, "r") as rf:
        print("Review Content:\n", rf.read())

    # Test with "simple" in summary for approval
    with open(mock_bp_path, "w") as bp_file:
        bp_file.write("commission_id: pm_crew_test_001\n")
        bp_file.write("project_summary: A very simple project.\n")  # Shorter line
        bp_file.write("key_objectives:\n  - Achieve local peace\n")
        bp_file.write(
            "revisions:\n  - version: '1.0'\n    date: '2023-01-02'\n"
            "    notes: 'Revised Draft for PM test'\n"
        )

    review_path_approved = initialize_pm_review_crew(
        mock_bp_path, "pm_crew_test_001", blueprint_version="1.0"
    )
    print(f"PM Review test (approved) generated: {review_path_approved}")
    with open(review_path_approved, "r") as rf:
        print("Review Content (Approved):\n", rf.read())
>>>>>>> 83249e24
<|MERGE_RESOLUTION|>--- conflicted
+++ resolved
@@ -1,6 +1,11 @@
 """
 artisans.py - The Assembly Hall for Specialist Artisan Crews
 
+This module provides functions to initialize and configure "Artisan Crews"
+(specialized AI agent teams). It's like a workshop assembly hall where the
+Workshop Manager briefs craftsmen (Planner, Coder, Inspector crews) before
+they start a commission. Each function here would typically set up agents
+(e.g., using CrewAI, AutoGen, LangGraph) with charters, tools, and context.
 This module provides functions to initialize and configure "Artisan Crews"
 (specialized AI agent teams). It's like a workshop assembly hall where the
 Workshop Manager briefs craftsmen (Planner, Coder, Inspector crews) before
@@ -13,6 +18,9 @@
 # Import necessary AI framework components here, e.g.:
 # from crewai import Agent, Task, Crew, Process
 
+# Metaphor: These functions are like the Workshop Manager's assistants who
+# know how to quickly assemble Planners, Coders, or Inspectors, providing
+# them with their official charters (prompts) and tools.
 # Metaphor: These functions are like the Workshop Manager's assistants who
 # know how to quickly assemble Planners, Coders, or Inspectors, providing
 # them with their official charters (prompts) and tools.
@@ -146,10 +154,7 @@
         pathlib.Path: Path to the generated PM_Review.json file.
     """
     import yaml  # Added for reading blueprint content
-<<<<<<< HEAD
     import logging  # For improved exception logging
-=======
->>>>>>> 83249e24
     from pathlib import Path
     from datetime import datetime, timezone
     from gandalf_workshop.specs.data_models import PMReview, PMReviewDecision
@@ -162,7 +167,6 @@
         with open(blueprint_path, "r") as f:
             blueprint_content = yaml.safe_load(f)
         summary = blueprint_content.get("project_summary", "").lower()
-<<<<<<< HEAD
         if "complex" in summary:
             decision = PMReviewDecision.REVISION_REQUESTED
             rationale = (
@@ -190,37 +194,11 @@
             f"Mock PM Review: Error reading blueprint {blueprint_path}. "
             f"Defaulting to REVISION_REQUESTED.",
             exc_info=True,
-=======
-        if "simple" in summary or "mvp" in summary:
-            decision = PMReviewDecision.APPROVED
-            rationale = (
-                "Mock PM Review: Blueprint approved. Summary indicates a simple scope."
-            )
-            suggested_focus_areas = None
-        else:
-            decision = PMReviewDecision.REVISION_REQUESTED
-            rationale = (
-                "Mock PM Review: Blueprint needs revision. "
-                "Summary seems complex. Please simplify for MVP."
-            )
-            suggested_focus_areas = [
-                "project_summary",
-                "product_specifications.modules",
-            ]
-    except Exception as e:  # pylint: disable=broad-except
-        print(
-            f"Mock PM Review: Error reading blueprint {blueprint_path}: {e}. "
-            f"Defaulting to REVISION_REQUESTED."
->>>>>>> 83249e24
         )
         decision = PMReviewDecision.REVISION_REQUESTED
         rationale = (
             f"Mock PM Review: Error reading blueprint. Defaulting to "
-<<<<<<< HEAD
             f"REVISION_REQUESTED. Error: {e} (See logs for details)"
-=======
-            f"REVISION_REQUESTED. Error: {e}"
->>>>>>> 83249e24
         )
         suggested_focus_areas = ["project_summary"]
 
@@ -250,59 +228,6 @@
     return review_file_path
 
 
-<<<<<<< HEAD
 # The __main__ block below was moved to a test in:
 # gandalf_workshop/tests/test_artisans.py
-# to allow pytest to include its logic in coverage reports.
-=======
-if __name__ == "__main__":
-    from pathlib import Path
-
-    print("Attempting to initialize artisan crews (placeholders):")
-    initialize_planning_crew()
-    initialize_coding_crew()
-    initialize_inspection_crew()
-    print("Initialization calls completed.")
-
-    # Test PM Review Crew
-    print("\nTesting PM Review Crew (Mock):")
-    mock_bp_dir = Path("gandalf_workshop/blueprints/pm_crew_test_001")
-    mock_bp_dir.mkdir(parents=True, exist_ok=True)
-    mock_bp_path = mock_bp_dir / "blueprint.yaml"
-    with open(mock_bp_path, "w") as bp_file:
-        bp_file.write("commission_id: pm_crew_test_001\n")
-        # Intentionally long line for testing E501 fix (now split)
-        bp_file.write(
-            "project_summary: A very complex project that needs "
-            "simplification for the MVP.\n"
-        )
-        bp_file.write("key_objectives:\n  - Achieve world peace\n")
-        bp_file.write(
-            "revisions:\n  - version: '0.9'\n    date: '2023-01-01'\n"
-            "    notes: 'Initial Draft for PM test'\n"
-        )
-
-    review_path = initialize_pm_review_crew(
-        mock_bp_path, "pm_crew_test_001", blueprint_version="0.9"
-    )
-    print(f"PM Review test generated: {review_path}")
-    with open(review_path, "r") as rf:
-        print("Review Content:\n", rf.read())
-
-    # Test with "simple" in summary for approval
-    with open(mock_bp_path, "w") as bp_file:
-        bp_file.write("commission_id: pm_crew_test_001\n")
-        bp_file.write("project_summary: A very simple project.\n")  # Shorter line
-        bp_file.write("key_objectives:\n  - Achieve local peace\n")
-        bp_file.write(
-            "revisions:\n  - version: '1.0'\n    date: '2023-01-02'\n"
-            "    notes: 'Revised Draft for PM test'\n"
-        )
-
-    review_path_approved = initialize_pm_review_crew(
-        mock_bp_path, "pm_crew_test_001", blueprint_version="1.0"
-    )
-    print(f"PM Review test (approved) generated: {review_path_approved}")
-    with open(review_path_approved, "r") as rf:
-        print("Review Content (Approved):\n", rf.read())
->>>>>>> 83249e24
+# to allow pytest to include its logic in coverage reports.