"""
workshop_manager.py - The Office of the Workshop Manager (Orchestrator)

This module houses the WorkshopManager class, the central intelligence of the
Gandalf Workshop. The Manager oversees all operations, from commissioning new
Blueprints to approving final Products for delivery. It's akin to the master
artisan or foreman who directs the workflow, assigns tasks to specialized
artisans (AI agents/crews), and ensures quality standards are met throughout
the creation process.
"""

import logging
from pathlib import Path
from typing import Optional, Dict, Any # Added Optional, Dict, Any

# from datetime import datetime, timezone # No longer used in V1

# Import the LLMProviderManager
from gandalf_workshop.llm_provider_manager import LLMProviderManager

# Import the mock artisan crew and data models
from gandalf_workshop.artisan_guildhall.artisans import (
    initialize_live_planner_agent,
    initialize_live_coder_agent, # Changed from initialize_coder_agent_v1
    initialize_auditor_agent_v1,
    initialize_live_auditor_agent, # Added new live auditor
)

# from gandalf_workshop.specs.data_models import PMReview, PMReviewDecision # Not used in V1 simple loop
from gandalf_workshop.specs.data_models import (
    PlanOutput,
    CodeOutput,
    AuditOutput,
    AuditStatus,
)

logger = logging.getLogger(__name__)


class WorkshopManager:
    """
    The Workshop Manager directs the V1 workflow of the Gandalf workshop,
    sequentially invoking Planner, Coder, and Auditor agents.
    It now also initializes and uses an LLMProviderManager to configure LLMs.
    """

    def __init__(self, preferred_llm_provider: Optional[str] = None):
        """
        Initializes the Workshop Manager for V1.
        It also initializes the LLMProviderManager to find a working LLM.
        Args:
            preferred_llm_provider (Optional[str]): The name of the preferred LLM provider.
        """
        logger.info("Workshop Manager (V1) initializing...")
        self.llm_provider_manager = LLMProviderManager()
        self.llm_config: Optional[Dict[str, Any]] = self.llm_provider_manager.get_llm_provider(
            preferred_provider=preferred_llm_provider
        )

        if not self.llm_config:
            logger.error("Workshop Manager: CRITICAL - No operational LLM provider found. Cannot proceed with commissions.")
            # This state should ideally prevent commission processing.
        else:
            logger.info(f"Workshop Manager: Successfully configured LLM provider: {self.llm_config.get('provider_name', 'Unknown')}")
        logger.info("Workshop Manager (V1) initialized.")

    def run_v1_commission(
        self, user_prompt: str, commission_id: str = "v1_commission"
    ) -> Path:
        """
        Orchestrates the V1 commission workflow: Planner -> Coder -> Auditor.
        Args:
            user_prompt: The initial request from the client.
            commission_id: A unique ID for this commission.
        Returns:
            Path to the final generated product if successful, otherwise raises an exception.
        """
        logger.info(f"===== Starting V1 Workflow for Commission: {commission_id} =====")
        logger.info(f"User Prompt: {user_prompt}")

        if not self.llm_config:
            logger.error(f"Workshop Manager: Cannot run commission '{commission_id}'. No LLM provider configured during initialization.")
            raise ConnectionError("LLM provider not available. Commission cannot be processed.")

        # 1. Call Planner Agent
        # Assuming Planner does not need LLM for V1. If it did, self.llm_config would be passed.
        logger.info(f"Workshop Manager: Invoking Planner Agent for '{commission_id}'.")
        plan_output = initialize_planner_agent_v1(user_prompt, commission_id)
        # Ensure the log statement below adheres to line length
        plan_tasks_str = str(plan_output.tasks)
        if len(plan_tasks_str) > 50:  # Arbitrary short length for log
            plan_tasks_str = plan_tasks_str[:47] + "..."
        logger.info(f"Workshop Manager: Planner Agent returned plan: {plan_tasks_str}")

        # 2. Call Coder Agent
        logger.info(f"Workshop Manager: Invoking Coder Agent for '{commission_id}'.")
        commission_specific_work_dir = (
            Path("outputs") / commission_id
        )
        # The Coder agent will create this directory if it doesn't exist.
        code_output = initialize_live_coder_agent( # Function call updated
            plan_input=plan_output,
            commission_id=commission_id,
            output_target_dir=commission_specific_work_dir,
            llm_config=self.llm_config # Pass the LLM configuration to the Coder
        )
        logger.info(
            f"Workshop Manager: Live Coder Agent completed. Code path: {code_output.code_path}, Message: {code_output.message}" # Log updated
        )
        # It's possible the live agent returns the directory path on certain errors,
        # so check if the path is a file and exists.
        if not code_output.code_path.is_file() or not code_output.code_path.exists():
            logger.error(f"Live Coder Agent failed to create a valid code file at {code_output.code_path}. Message: {code_output.message}")
            # Consider the message from CodeOutput to make the error more informative
            error_message = code_output.message or f"Live Coder Agent was supposed to create a file at {code_output.code_path} but it was not found or is not a file."
            raise FileNotFoundError(error_message)

<<<<<<< HEAD
        # 3. Call Syntax Auditor Agent (Pre-check)
        logger.info(f"Workshop Manager: Invoking Syntax Auditor Agent for '{commission_id}'.")
        syntax_audit_output = initialize_auditor_agent_v1(
=======
        # 3. Call Auditor Agent
        # Assuming Auditor does not need LLM for V1.
        logger.info(f"Workshop Manager: Invoking Auditor Agent for '{commission_id}'.")
        audit_output = initialize_auditor_agent_v1(
>>>>>>> 684e2bce
            code_input=code_output, commission_id=commission_id
        )
        logger.info(
            f"Workshop Manager: Syntax Auditor Agent reported: {syntax_audit_output.status} - {syntax_audit_output.message}"
<<<<<<< HEAD
        )

        if syntax_audit_output.status == AuditStatus.FAILURE:
            logger.error(
                f"Workshop Manager: Commission '{commission_id}' failed syntax audit. Reason: {syntax_audit_output.message}"
            )
            raise Exception(
                f"Syntax audit failed for commission '{commission_id}': {syntax_audit_output.message}"
            )

        # If syntax check passes, proceed to Live LLM Auditor
        logger.info(f"Workshop Manager: Invoking Live Auditor Agent for '{commission_id}'.")

        # Read the generated code to pass as string
        try:
            with open(code_output.code_path, "r", encoding="utf-8") as f:
                generated_code_str = f.read()
        except Exception as e:
            logger.error(f"Workshop Manager: Failed to read generated code file {code_output.code_path}. Error: {e}")
            raise Exception(f"Failed to read generated code file for live audit: {e}")

        live_audit_output = initialize_live_auditor_agent(
            generated_code=generated_code_str,
            plan_input=plan_output, # Pass the plan_output from the planner
            commission_id=commission_id
        )
        logger.info(
            f"Workshop Manager: Live Auditor Agent reported: {live_audit_output.status} - {live_audit_output.message}"
        )

        if live_audit_output.status == AuditStatus.FAILURE:
            logger.error(
                f"Workshop Manager: Commission '{commission_id}' failed live semantic audit. Reason: {live_audit_output.message}"
            )
            raise Exception(
=======
        )

        if syntax_audit_output.status == AuditStatus.FAILURE:
            logger.error(
                f"Workshop Manager: Commission '{commission_id}' failed syntax audit. Reason: {syntax_audit_output.message}"
            )
            raise Exception(
                f"Syntax audit failed for commission '{commission_id}': {syntax_audit_output.message}"
            )

        # If syntax check passes, proceed to Live LLM Auditor
        logger.info(f"Workshop Manager: Invoking Live Auditor Agent for '{commission_id}'.")

        # Read the generated code to pass as string
        try:
            with open(code_output.code_path, "r", encoding="utf-8") as f:
                generated_code_str = f.read()
        except Exception as e:
            logger.error(f"Workshop Manager: Failed to read generated code file {code_output.code_path}. Error: {e}")
            raise Exception(f"Failed to read generated code file for live audit: {e}")

        live_audit_output = initialize_live_auditor_agent(
            generated_code=generated_code_str,
            plan_input=plan_output, # Pass the plan_output from the planner
            commission_id=commission_id
        )
        logger.info(
            f"Workshop Manager: Live Auditor Agent reported: {live_audit_output.status} - {live_audit_output.message}"
        )

        if live_audit_output.status == AuditStatus.FAILURE:
            logger.error(
                f"Workshop Manager: Commission '{commission_id}' failed live semantic audit. Reason: {live_audit_output.message}"
            )
            raise Exception(
>>>>>>> 684e2bce
                f"Live semantic audit failed for commission '{commission_id}': {live_audit_output.message}"
            )

        logger.info(
            f"===== V1 Workflow for Commission: {commission_id} Completed Successfully ====="
        )
        return code_output.code_path

    # --- Methods from older, more complex workflow (commented out for V1 focus) ---
    # All legacy methods previously here have been removed.<|MERGE_RESOLUTION|>--- conflicted
+++ resolved
@@ -115,21 +115,14 @@
             error_message = code_output.message or f"Live Coder Agent was supposed to create a file at {code_output.code_path} but it was not found or is not a file."
             raise FileNotFoundError(error_message)
 
-<<<<<<< HEAD
-        # 3. Call Syntax Auditor Agent (Pre-check)
-        logger.info(f"Workshop Manager: Invoking Syntax Auditor Agent for '{commission_id}'.")
-        syntax_audit_output = initialize_auditor_agent_v1(
-=======
         # 3. Call Auditor Agent
         # Assuming Auditor does not need LLM for V1.
         logger.info(f"Workshop Manager: Invoking Auditor Agent for '{commission_id}'.")
         audit_output = initialize_auditor_agent_v1(
->>>>>>> 684e2bce
             code_input=code_output, commission_id=commission_id
         )
         logger.info(
             f"Workshop Manager: Syntax Auditor Agent reported: {syntax_audit_output.status} - {syntax_audit_output.message}"
-<<<<<<< HEAD
         )
 
         if syntax_audit_output.status == AuditStatus.FAILURE:
@@ -165,43 +158,6 @@
                 f"Workshop Manager: Commission '{commission_id}' failed live semantic audit. Reason: {live_audit_output.message}"
             )
             raise Exception(
-=======
-        )
-
-        if syntax_audit_output.status == AuditStatus.FAILURE:
-            logger.error(
-                f"Workshop Manager: Commission '{commission_id}' failed syntax audit. Reason: {syntax_audit_output.message}"
-            )
-            raise Exception(
-                f"Syntax audit failed for commission '{commission_id}': {syntax_audit_output.message}"
-            )
-
-        # If syntax check passes, proceed to Live LLM Auditor
-        logger.info(f"Workshop Manager: Invoking Live Auditor Agent for '{commission_id}'.")
-
-        # Read the generated code to pass as string
-        try:
-            with open(code_output.code_path, "r", encoding="utf-8") as f:
-                generated_code_str = f.read()
-        except Exception as e:
-            logger.error(f"Workshop Manager: Failed to read generated code file {code_output.code_path}. Error: {e}")
-            raise Exception(f"Failed to read generated code file for live audit: {e}")
-
-        live_audit_output = initialize_live_auditor_agent(
-            generated_code=generated_code_str,
-            plan_input=plan_output, # Pass the plan_output from the planner
-            commission_id=commission_id
-        )
-        logger.info(
-            f"Workshop Manager: Live Auditor Agent reported: {live_audit_output.status} - {live_audit_output.message}"
-        )
-
-        if live_audit_output.status == AuditStatus.FAILURE:
-            logger.error(
-                f"Workshop Manager: Commission '{commission_id}' failed live semantic audit. Reason: {live_audit_output.message}"
-            )
-            raise Exception(
->>>>>>> 684e2bce
                 f"Live semantic audit failed for commission '{commission_id}': {live_audit_output.message}"
             )
 
