"""
workshop_manager.py - The Office of the Workshop Manager (Orchestrator)

This module houses the WorkshopManager class, the central intelligence of the
Gandalf Workshop. The Manager oversees all operations, from commissioning new
Blueprints to approving final Products for delivery. It's akin to the master
artisan or foreman who directs the workflow, assigns tasks to specialized
artisans (AI agents/crews), and ensures quality standards are met throughout
the creation process.
"""

import logging
from pathlib import Path
from typing import Optional, Dict, Any # Added Optional, Dict, Any

# from datetime import datetime, timezone # No longer used in V1

# Import the LLMProviderManager
from gandalf_workshop.llm_provider_manager import LLMProviderManager

# Import the mock artisan crew and data models
from gandalf_workshop.artisan_guildhall.artisans import (
    initialize_live_planner_agent,
    initialize_live_coder_agent, # Changed from initialize_coder_agent_v1
    initialize_auditor_agent_v1,
    initialize_live_auditor_agent, # Added new live auditor
)

# from gandalf_workshop.specs.data_models import PMReview, PMReviewDecision # Not used in V1 simple loop
from gandalf_workshop.specs.data_models import (
    PlanOutput,
    CodeOutput,
    AuditOutput,
    AuditStatus,
)

logger = logging.getLogger(__name__)


class WorkshopManager:
    """
    The Workshop Manager directs the V1 workflow of the Gandalf workshop,
    sequentially invoking Planner, Coder, and Auditor agents.
    It now also initializes and uses an LLMProviderManager to configure LLMs.
    """

    def __init__(self, preferred_llm_provider: Optional[str] = None):
        """
        Initializes the Workshop Manager for V1.
        It also initializes the LLMProviderManager to find a working LLM.
        Args:
            preferred_llm_provider (Optional[str]): The name of the preferred LLM provider.
        """
        logger.info("Workshop Manager (V1) initializing...")
        self.llm_provider_manager = LLMProviderManager()
        self.llm_config: Optional[Dict[str, Any]] = self.llm_provider_manager.get_llm_provider(
            preferred_provider=preferred_llm_provider
        )

        if not self.llm_config:
            logger.error("Workshop Manager: CRITICAL - No operational LLM provider found. Cannot proceed with commissions.")
            # This state should ideally prevent commission processing.
        else:
            logger.info(f"Workshop Manager: Successfully configured LLM provider: {self.llm_config.get('provider_name', 'Unknown')}")
        logger.info("Workshop Manager (V1) initialized.")

    def run_v1_commission(
        self, user_prompt: str, commission_id: str = "v1_commission"
    ) -> Path:
        """
        Orchestrates the V1 commission workflow: Planner -> Coder -> Auditor.
        Args:
            user_prompt: The initial request from the client.
            commission_id: A unique ID for this commission.
        Returns:
            Path to the final generated product if successful, otherwise raises an exception.
        """
        logger.info(f"===== Starting V1 Workflow for Commission: {commission_id} =====")
        logger.info(f"User Prompt: {user_prompt}")

        if not self.llm_config:
            logger.error(f"Workshop Manager: Cannot run commission '{commission_id}'. No LLM provider configured during initialization.")
            raise ConnectionError("LLM provider not available. Commission cannot be processed.")

        # 1. Call Planner Agent
<<<<<<< HEAD
        # Assuming Planner does not need LLM for V1. If it did, self.llm_config would be passed.
        logger.info(f"Workshop Manager: Invoking Planner Agent for '{commission_id}'.")
        plan_output = initialize_planner_agent_v1(user_prompt, commission_id)
=======
        logger.info(f"Workshop Manager: Invoking Live Planner Agent for '{commission_id}'.") # Log message updated
        plan_output = initialize_live_planner_agent(user_prompt, commission_id) # Function call updated
>>>>>>> f90f0ab5
        # Ensure the log statement below adheres to line length
        plan_tasks_str = str(plan_output.tasks)
        if len(plan_tasks_str) > 50:  # Arbitrary short length for log
            plan_tasks_str = plan_tasks_str[:47] + "..."
        logger.info(f"Workshop Manager: Planner Agent returned plan: {plan_tasks_str}")

        # 2. Call Coder Agent
        logger.info(f"Workshop Manager: Invoking Coder Agent for '{commission_id}'.")
        commission_specific_work_dir = (
            Path("outputs") / commission_id
        )
        # The Coder agent will create this directory if it doesn't exist.
        code_output = initialize_live_coder_agent( # Function call updated
            plan_input=plan_output,
            commission_id=commission_id,
            output_target_dir=commission_specific_work_dir,
            llm_config=self.llm_config # Pass the LLM configuration to the Coder
        )
        logger.info(
            f"Workshop Manager: Live Coder Agent completed. Code path: {code_output.code_path}, Message: {code_output.message}" # Log updated
        )
        # It's possible the live agent returns the directory path on certain errors,
        # so check if the path is a file and exists.
        if not code_output.code_path.is_file() or not code_output.code_path.exists():
            logger.error(f"Live Coder Agent failed to create a valid code file at {code_output.code_path}. Message: {code_output.message}")
            # Consider the message from CodeOutput to make the error more informative
            error_message = code_output.message or f"Live Coder Agent was supposed to create a file at {code_output.code_path} but it was not found or is not a file."
            raise FileNotFoundError(error_message)

        # 3. Call Syntax Auditor Agent (Pre-check)
        logger.info(f"Workshop Manager: Invoking Syntax Auditor Agent for '{commission_id}'.")
        syntax_audit_output = initialize_auditor_agent_v1(
            code_input=code_output, commission_id=commission_id
        )
        logger.info(
            f"Workshop Manager: Syntax Auditor Agent reported: {syntax_audit_output.status} - {syntax_audit_output.message}"
        )

        if syntax_audit_output.status == AuditStatus.FAILURE:
            logger.error(
                f"Workshop Manager: Commission '{commission_id}' failed syntax audit. Reason: {syntax_audit_output.message}"
            )
            raise Exception(
                f"Syntax audit failed for commission '{commission_id}': {syntax_audit_output.message}"
            )

<<<<<<< HEAD
        # 3. Call Auditor Agent
        # Assuming Auditor does not need LLM for V1.
        logger.info(f"Workshop Manager: Invoking Auditor Agent for '{commission_id}'.")
        audit_output = initialize_auditor_agent_v1(
            code_input=code_output, commission_id=commission_id
=======
        # If syntax check passes, proceed to Live LLM Auditor
        logger.info(f"Workshop Manager: Invoking Live Auditor Agent for '{commission_id}'.")

        # Read the generated code to pass as string
        try:
            with open(code_output.code_path, "r", encoding="utf-8") as f:
                generated_code_str = f.read()
        except Exception as e:
            logger.error(f"Workshop Manager: Failed to read generated code file {code_output.code_path}. Error: {e}")
            raise Exception(f"Failed to read generated code file for live audit: {e}")

        live_audit_output = initialize_live_auditor_agent(
            generated_code=generated_code_str,
            plan_input=plan_output, # Pass the plan_output from the planner
            commission_id=commission_id
>>>>>>> f90f0ab5
        )
        logger.info(
            f"Workshop Manager: Live Auditor Agent reported: {live_audit_output.status} - {live_audit_output.message}"
        )

        if live_audit_output.status == AuditStatus.FAILURE:
            logger.error(
                f"Workshop Manager: Commission '{commission_id}' failed live semantic audit. Reason: {live_audit_output.message}"
            )
            raise Exception(
                f"Live semantic audit failed for commission '{commission_id}': {live_audit_output.message}"
            )

        logger.info(
            f"===== V1 Workflow for Commission: {commission_id} Completed Successfully ====="
        )
        return code_output.code_path

    # --- Methods from older, more complex workflow (commented out for V1 focus) ---
    # All legacy methods previously here have been removed.<|MERGE_RESOLUTION|>--- conflicted
+++ resolved
@@ -83,14 +83,9 @@
             raise ConnectionError("LLM provider not available. Commission cannot be processed.")
 
         # 1. Call Planner Agent
-<<<<<<< HEAD
         # Assuming Planner does not need LLM for V1. If it did, self.llm_config would be passed.
         logger.info(f"Workshop Manager: Invoking Planner Agent for '{commission_id}'.")
         plan_output = initialize_planner_agent_v1(user_prompt, commission_id)
-=======
-        logger.info(f"Workshop Manager: Invoking Live Planner Agent for '{commission_id}'.") # Log message updated
-        plan_output = initialize_live_planner_agent(user_prompt, commission_id) # Function call updated
->>>>>>> f90f0ab5
         # Ensure the log statement below adheres to line length
         plan_tasks_str = str(plan_output.tasks)
         if len(plan_tasks_str) > 50:  # Arbitrary short length for log
@@ -120,9 +115,10 @@
             error_message = code_output.message or f"Live Coder Agent was supposed to create a file at {code_output.code_path} but it was not found or is not a file."
             raise FileNotFoundError(error_message)
 
-        # 3. Call Syntax Auditor Agent (Pre-check)
-        logger.info(f"Workshop Manager: Invoking Syntax Auditor Agent for '{commission_id}'.")
-        syntax_audit_output = initialize_auditor_agent_v1(
+        # 3. Call Auditor Agent
+        # Assuming Auditor does not need LLM for V1.
+        logger.info(f"Workshop Manager: Invoking Auditor Agent for '{commission_id}'.")
+        audit_output = initialize_auditor_agent_v1(
             code_input=code_output, commission_id=commission_id
         )
         logger.info(
@@ -137,13 +133,6 @@
                 f"Syntax audit failed for commission '{commission_id}': {syntax_audit_output.message}"
             )
 
-<<<<<<< HEAD
-        # 3. Call Auditor Agent
-        # Assuming Auditor does not need LLM for V1.
-        logger.info(f"Workshop Manager: Invoking Auditor Agent for '{commission_id}'.")
-        audit_output = initialize_auditor_agent_v1(
-            code_input=code_output, commission_id=commission_id
-=======
         # If syntax check passes, proceed to Live LLM Auditor
         logger.info(f"Workshop Manager: Invoking Live Auditor Agent for '{commission_id}'.")
 
@@ -159,7 +148,6 @@
             generated_code=generated_code_str,
             plan_input=plan_output, # Pass the plan_output from the planner
             commission_id=commission_id
->>>>>>> f90f0ab5
         )
         logger.info(
             f"Workshop Manager: Live Auditor Agent reported: {live_audit_output.status} - {live_audit_output.message}"
