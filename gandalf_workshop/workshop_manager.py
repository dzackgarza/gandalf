"""
workshop_manager.py - The Office of the Workshop Manager (Orchestrator)

This module houses the WorkshopManager class, the central intelligence of the
Gandalf Workshop. The Manager oversees all operations, from commissioning new
Blueprints to approving final Products for delivery. It's akin to the master
artisan or foreman who directs the workflow, assigns tasks to specialized
artisans (AI agents/crews), and ensures quality standards are met throughout
the creation process.
"""

import logging
from pathlib import Path

# from typing import Optional, Dict # No longer used in V1
# from datetime import datetime, timezone # No longer used in V1

# Import the mock artisan crew and data models
from gandalf_workshop.artisan_guildhall.artisans import (
    initialize_live_planner_agent,
    initialize_live_coder_agent, # Changed from initialize_coder_agent_v1
    initialize_auditor_agent_v1,
)

# from gandalf_workshop.specs.data_models import PMReview, PMReviewDecision # Not used in V1 simple loop
from gandalf_workshop.specs.data_models import (
    PlanOutput,
    CodeOutput,
    AuditOutput,
    AuditStatus,
)

logger = logging.getLogger(__name__)


class WorkshopManager:
    """
    The Workshop Manager directs the V1 workflow of the Gandalf workshop,
    sequentially invoking Planner, Coder, and Auditor agents.
    """

    def __init__(self):
        """
        Initializes the Workshop Manager for V1.
        """
        # For V1, initialization is simple.
        # Future versions might load configurations or connect to agent frameworks.
        logger.info("Workshop Manager (V1) initialized.")

    def run_v1_commission(
        self, user_prompt: str, commission_id: str = "v1_commission"
    ) -> Path:
        """
        Orchestrates the V1 commission workflow: Planner -> Coder -> Auditor.
        Args:
            user_prompt: The initial request from the client.
            commission_id: A unique ID for this commission.
        Returns:
            Path to the final generated product if successful, otherwise raises an exception.
        """
        logger.info(f"===== Starting V1 Workflow for Commission: {commission_id} =====")
        logger.info(f"User Prompt: {user_prompt}")

        # 1. Call Planner Agent
        logger.info(f"Workshop Manager: Invoking Live Planner Agent for '{commission_id}'.") # Log message updated
        plan_output = initialize_live_planner_agent(user_prompt, commission_id) # Function call updated
        # Ensure the log statement below adheres to line length
        plan_tasks_str = str(plan_output.tasks)
        if len(plan_tasks_str) > 50:  # Arbitrary short length for log
            plan_tasks_str = plan_tasks_str[:47] + "..."
        logger.info(f"Workshop Manager: Planner Agent returned plan: {plan_tasks_str}")

        # 2. Call Coder Agent
        logger.info(f"Workshop Manager: Invoking Coder Agent for '{commission_id}'.")
        commission_specific_work_dir = (
            Path("outputs") / commission_id
        )
<<<<<<< HEAD
        # The Coder agent will create this directory if it doesn't exist.
        code_output = initialize_live_coder_agent( # Function call updated
=======
        # The Coder agent (initialize_coder_agent_v1) is responsible for creating
        # this directory if it doesn't exist.
        code_output = initialize_coder_agent_v1(
>>>>>>> 4442c54c
            plan_input=plan_output,
            commission_id=commission_id,
            output_target_dir=commission_specific_work_dir,
        )
        logger.info(
            f"Workshop Manager: Live Coder Agent completed. Code path: {code_output.code_path}, Message: {code_output.message}" # Log updated
        )
        # It's possible the live agent returns the directory path on certain errors,
        # so check if the path is a file and exists.
        if not code_output.code_path.is_file() or not code_output.code_path.exists():
            logger.error(f"Live Coder Agent failed to create a valid code file at {code_output.code_path}. Message: {code_output.message}")
            # Consider the message from CodeOutput to make the error more informative
            error_message = code_output.message or f"Live Coder Agent was supposed to create a file at {code_output.code_path} but it was not found or is not a file."
            raise FileNotFoundError(error_message)

        # 3. Call Auditor Agent
        logger.info(f"Workshop Manager: Invoking Auditor Agent for '{commission_id}'.")
        audit_output = initialize_auditor_agent_v1(
            code_input=code_output, commission_id=commission_id
        )
        logger.info(
            f"Workshop Manager: Auditor Agent reported: {audit_output.status} - {audit_output.message}"
        )

        if audit_output.status == AuditStatus.FAILURE:
            logger.error(
                f"Workshop Manager: Commission '{commission_id}' failed audit. Reason: {audit_output.message}"
            )
            # In a real V1, we might raise an exception or return a specific indicator of failure.
            # For now, we'll let it proceed but the message indicates failure.
            # Consider raising an exception for clearer failure handling:
            raise Exception(
                f"Audit failed for commission '{commission_id}': {audit_output.message}"
            )

        logger.info(
            f"===== V1 Workflow for Commission: {commission_id} Completed Successfully ====="
        )
        return code_output.code_path

    # --- Methods from older, more complex workflow (commented out for V1 focus) ---
    # All legacy methods previously here have been removed.<|MERGE_RESOLUTION|>--- conflicted
+++ resolved
@@ -75,14 +75,8 @@
         commission_specific_work_dir = (
             Path("outputs") / commission_id
         )
-<<<<<<< HEAD
         # The Coder agent will create this directory if it doesn't exist.
         code_output = initialize_live_coder_agent( # Function call updated
-=======
-        # The Coder agent (initialize_coder_agent_v1) is responsible for creating
-        # this directory if it doesn't exist.
-        code_output = initialize_coder_agent_v1(
->>>>>>> 4442c54c
             plan_input=plan_output,
             commission_id=commission_id,
             output_target_dir=commission_specific_work_dir,
