import pytest
import shutil
from pathlib import Path
from gandalf_workshop.workshop_manager import WorkshopManager

# from gandalf_workshop.specs.data_models import PMReviewDecision # No longer directly used here

# Define test commission IDs and prompts
TEST_COMMISSION_ID_SUCCESS = "test_workflow_success_001"
TEST_PROMPT_SUCCESS = "Create a simple CLI tool for basic math operations. MVP focus."

TEST_COMMISSION_ID_PM_REJECT_ONCE = "test_workflow_pm_reject_once_002"
# Mock PM will reject this
TEST_PROMPT_PM_REJECT_ONCE = "Develop a complex enterprise system for global logistics."

TEST_COMMISSION_ID_PM_FAIL = "test_workflow_pm_fail_003"
TEST_PROMPT_PM_FAIL = (
    "Build an extremely complex AI that solves all world problems " "immediately."
)


@pytest.fixture(scope="function", autouse=True)
def cleanup_test_dirs():
    """Cleans up test-specific directories before and after each test."""
    base_dirs = [
        Path("gandalf_workshop/blueprints"),
        Path("gandalf_workshop/reviews"),
        Path("gandalf_workshop/commissions_in_progress"),
        Path("gandalf_workshop/quality_control_lab"),
        Path("gandalf_workshop/completed_commissions"),
    ]
    test_commission_ids = [
        TEST_COMMISSION_ID_SUCCESS,
        TEST_COMMISSION_ID_PM_REJECT_ONCE,
        TEST_COMMISSION_ID_PM_FAIL,
        "legacy_rev_test_004",  # From the legacy test
    ]

    dirs_to_clean_this_run = []
    for commission_id in test_commission_ids:
        for base_dir in base_dirs:
            dirs_to_clean_this_run.append(base_dir / commission_id)

    for test_dir in dirs_to_clean_this_run:
        if test_dir.exists():
            shutil.rmtree(test_dir)
    yield  # This is where the test runs
    for test_dir in dirs_to_clean_this_run:  # Corrected variable name here
        if test_dir.exists():
            shutil.rmtree(test_dir)


def test_workshop_manager_initialization():
    """Tests basic initialization of WorkshopManager."""
    manager = WorkshopManager(max_pm_review_cycles=1)
    assert manager is not None
    assert manager.max_pm_review_cycles == 1


def test_full_workflow_pm_direct_approval(capsys):
    """Tests the full workflow where PM approves the blueprint on the first review."""
    manager = WorkshopManager(max_pm_review_cycles=1)
    success = manager.execute_full_commission_workflow(
        user_prompt=TEST_PROMPT_SUCCESS,  # Mock PM approves "simple" or "MVP"
        commission_id=TEST_COMMISSION_ID_SUCCESS,
    )
    assert success is True

    # Verify directories were created
    blueprint_file = (
        Path("gandalf_workshop/blueprints")
        / TEST_COMMISSION_ID_SUCCESS
        / "blueprint.yaml"
    )
    assert blueprint_file.exists()

    # PM review file name is timestamped, so check if any review file exists
    review_dir = Path("gandalf_workshop/reviews") / TEST_COMMISSION_ID_SUCCESS
    review_files = list(review_dir.glob("pm_review_*.json"))
    assert len(review_files) > 0, "No PM review files found"

    # Check product, qc lab, and completed commissions (mocked parts)
    product_file = (
        Path("gandalf_workshop/commissions_in_progress")
        / TEST_COMMISSION_ID_SUCCESS
        / "product_v_scaffold"
        / "product_content.txt"
    )
    assert product_file.exists()

    qc_report_file = (
        Path("gandalf_workshop/quality_control_lab")
        / TEST_COMMISSION_ID_SUCCESS
        / "product_v_scaffold_inspection_report.json"
    )
    assert qc_report_file.exists()

    completed_dir = (
        Path("gandalf_workshop/completed_commissions") / TEST_COMMISSION_ID_SUCCESS
    )
    assert completed_dir.is_dir()

    captured = capsys.readouterr()
    assert (
<<<<<<< HEAD
        f"===== Full Workflow for Commission: {TEST_COMMISSION_ID_SUCCESS} Completed Successfully ====="  # noqa: E501
=======
        f"Commission '{TEST_COMMISSION_ID_SUCCESS}' Completed Successfully"
>>>>>>> 83249e24
        in captured.out
    )
    assert "APPROVED by PM" in captured.out  # Ensure PM approval message is present


def test_full_workflow_pm_rejection_then_approval(capsys):
    """Tests the workflow where PM rejects, blueprint is revised, then PM approves."""
    manager = WorkshopManager(max_pm_review_cycles=2)  # Allow for one revision cycle

    # This prompt will be initially rejected by the mock PM, then revised to be "simple"
    success = manager.execute_full_commission_workflow(
        user_prompt=TEST_PROMPT_PM_REJECT_ONCE,
        commission_id=TEST_COMMISSION_ID_PM_REJECT_ONCE,
    )
    assert success is True

    captured = capsys.readouterr()
    assert "REVISION REQUESTED by PM" in captured.out  # First review
<<<<<<< HEAD
    # The "Revised project summary..." is written to the blueprint, not stdout by default
    # So we check the content of the revised blueprint file.
    assert "APPROVED by PM" in captured.out  # Second review
    assert (
        f"===== Full Workflow for Commission: {TEST_COMMISSION_ID_PM_REJECT_ONCE} Completed Successfully ====="  # noqa: E501
        in captured.out
    )

    # Check that a revised blueprint was created and contains the updated summary
    blueprint_dir = (
        Path("gandalf_workshop/blueprints") / TEST_COMMISSION_ID_PM_REJECT_ONCE
    )
    original_bp_path = blueprint_dir / "blueprint.yaml"
    revised_bp_paths = [
        p
        for p in blueprint_dir.iterdir()
        if p.name != original_bp_path.name and p.suffix == ".yaml"
    ]
    assert len(revised_bp_paths) > 0, "No revised blueprint file found"

    # Assume the latest revised blueprint is the one to check
    # This logic might need to be more robust if multiple revisions create multiple files
    # and the naming isn't strictly sequential for testing.
    # For the current mock, request_blueprint_strategic_revision creates a new file.
    revised_bp_to_check = max(revised_bp_paths, key=lambda p: p.stat().st_mtime)

    import yaml
    with open(revised_bp_to_check, "r") as f:
        revised_content = yaml.safe_load(f)
    assert "Revised project summary: now simple and MVP focused" in revised_content.get(
        "project_summary", ""
    ), "Revised project summary not found in the final revised blueprint"
    assert "Revised based on PM Review" in revised_content.get("revisions", [{}])[-1].get("notes", "")
=======
    assert (
        "Revised project summary: now simple and MVP focused" in captured.out
    )  # Indicates revision happened
    assert "APPROVED by PM" in captured.out  # Second review
    assert (
        f"Commission '{TEST_COMMISSION_ID_PM_REJECT_ONCE}' Completed Successfully"
        in captured.out
    )

    # Check that a revised blueprint was created
    blueprint_dir = (
        Path("gandalf_workshop/blueprints") / TEST_COMMISSION_ID_PM_REJECT_ONCE
    )
    original_bp = blueprint_dir / "blueprint.yaml"
    revised_bps = [
        p
        for p in blueprint_dir.iterdir()
        if p.name != original_bp.name and p.suffix == ".yaml"
    ]
    assert len(revised_bps) > 0, "No revised blueprint file found"
>>>>>>> 83249e24


def test_full_workflow_pm_fails_max_cycles(capsys):
    """Tests the workflow where PM review fails due to exceeding max review cycles."""
    manager = WorkshopManager(
        max_pm_review_cycles=1
    )  # Only one attempt, will fail if first is REVISION_REQUESTED

    # This prompt will be rejected by the mock PM, and since max_pm_review_cycles is 1, it should fail.
    success = manager.execute_full_commission_workflow(
        user_prompt=TEST_PROMPT_PM_FAIL, commission_id=TEST_COMMISSION_ID_PM_FAIL
    )
    assert success is False

    captured = capsys.readouterr()
    assert "REVISION REQUESTED by PM" in captured.out
    assert (
        f"Max PM review cycles reached for {TEST_COMMISSION_ID_PM_FAIL}. "
        "Blueprint not approved."
    ) in captured.out
    assert (
        f"Commission '{TEST_COMMISSION_ID_PM_FAIL}' halted due to failed "
        "PM review process."
    ) in captured.out

    # Ensure product generation etc. did not happen
    product_dir = (
        Path("gandalf_workshop/commissions_in_progress") / TEST_COMMISSION_ID_PM_FAIL
    )
    assert not product_dir.exists()


def test_legacy_blueprint_revision_method_exists_and_runs():
    """
    Tests that the old `request_blueprint_revision` method still exists and
    can be called. This method is not part of the primary PM-driven flow for
    initial blueprinting but might be used for technical revisions later.
    """
    manager = WorkshopManager()
    commission_id = "legacy_rev_test_004"
    blueprint_dir = Path("gandalf_workshop/blueprints") / commission_id
    blueprint_dir.mkdir(parents=True, exist_ok=True)
    original_bp_path = blueprint_dir / "blueprint.yaml"
    with open(original_bp_path, "w") as f:
        f.write(
            "commission_id: legacy_rev_test_004\n"
            "project_summary: Test for legacy revision."
        )

    failure_history = {"error": "Technical flaw found by QA", "details": "..."}

    try:
        revised_path = manager.request_blueprint_revision(
            commission_id=commission_id,
            original_blueprint_path=original_bp_path,
            failure_history=failure_history,
        )
        assert revised_path.exists()
        assert revised_path.name != original_bp_path.name
    finally:
        if blueprint_dir.exists():
            shutil.rmtree(blueprint_dir)


# To run these tests, navigate to the repository root and use:
# python -m pytest
# or if pytest is not found, ensure it's installed (pip install pytest)
# and your PYTHONPATH is set up if needed, e.g.:
# PYTHONPATH=. python -m pytest
# For coverage:
# PYTHONPATH=. python -m pytest --cov=gandalf_workshop --cov-report=html
# (then open htmlcov/index.html)<|MERGE_RESOLUTION|>--- conflicted
+++ resolved
@@ -1,3 +1,6 @@
+import pytest
+import shutil
+from pathlib import Path
 import pytest
 import shutil
 from pathlib import Path
@@ -102,11 +105,7 @@
 
     captured = capsys.readouterr()
     assert (
-<<<<<<< HEAD
         f"===== Full Workflow for Commission: {TEST_COMMISSION_ID_SUCCESS} Completed Successfully ====="  # noqa: E501
-=======
-        f"Commission '{TEST_COMMISSION_ID_SUCCESS}' Completed Successfully"
->>>>>>> 83249e24
         in captured.out
     )
     assert "APPROVED by PM" in captured.out  # Ensure PM approval message is present
@@ -125,7 +124,6 @@
 
     captured = capsys.readouterr()
     assert "REVISION REQUESTED by PM" in captured.out  # First review
-<<<<<<< HEAD
     # The "Revised project summary..." is written to the blueprint, not stdout by default
     # So we check the content of the revised blueprint file.
     assert "APPROVED by PM" in captured.out  # Second review
@@ -159,28 +157,6 @@
         "project_summary", ""
     ), "Revised project summary not found in the final revised blueprint"
     assert "Revised based on PM Review" in revised_content.get("revisions", [{}])[-1].get("notes", "")
-=======
-    assert (
-        "Revised project summary: now simple and MVP focused" in captured.out
-    )  # Indicates revision happened
-    assert "APPROVED by PM" in captured.out  # Second review
-    assert (
-        f"Commission '{TEST_COMMISSION_ID_PM_REJECT_ONCE}' Completed Successfully"
-        in captured.out
-    )
-
-    # Check that a revised blueprint was created
-    blueprint_dir = (
-        Path("gandalf_workshop/blueprints") / TEST_COMMISSION_ID_PM_REJECT_ONCE
-    )
-    original_bp = blueprint_dir / "blueprint.yaml"
-    revised_bps = [
-        p
-        for p in blueprint_dir.iterdir()
-        if p.name != original_bp.name and p.suffix == ".yaml"
-    ]
-    assert len(revised_bps) > 0, "No revised blueprint file found"
->>>>>>> 83249e24
 
 
 def test_full_workflow_pm_fails_max_cycles(capsys):
@@ -252,4 +228,37 @@
 # PYTHONPATH=. python -m pytest
 # For coverage:
 # PYTHONPATH=. python -m pytest --cov=gandalf_workshop --cov-report=html
+# (then open htmlcov/index.html)
+    commission_id = "legacy_rev_test_004"
+    blueprint_dir = Path("gandalf_workshop/blueprints") / commission_id
+    blueprint_dir.mkdir(parents=True, exist_ok=True)
+    original_bp_path = blueprint_dir / "blueprint.yaml"
+    with open(original_bp_path, "w") as f:
+        f.write(
+            "commission_id: legacy_rev_test_004\n"
+            "project_summary: Test for legacy revision."
+        )
+
+    failure_history = {"error": "Technical flaw found by QA", "details": "..."}
+
+    try:
+        revised_path = manager.request_blueprint_revision(
+            commission_id=commission_id,
+            original_blueprint_path=original_bp_path,
+            failure_history=failure_history,
+        )
+        assert revised_path.exists()
+        assert revised_path.name != original_bp_path.name
+    finally:
+        if blueprint_dir.exists():
+            shutil.rmtree(blueprint_dir)
+
+
+# To run these tests, navigate to the repository root and use:
+# python -m pytest
+# or if pytest is not found, ensure it's installed (pip install pytest)
+# and your PYTHONPATH is set up if needed, e.g.:
+# PYTHONPATH=. python -m pytest
+# For coverage:
+# PYTHONPATH=. python -m pytest --cov=gandalf_workshop --cov-report=html
 # (then open htmlcov/index.html)